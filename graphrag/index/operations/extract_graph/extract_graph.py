# Copyright (c) 2024 Microsoft Corporation.
# Licensed under the MIT License

"""A module containing entity_extract methods."""

import logging
from typing import Any

import pandas as pd

from graphrag.cache.pipeline_cache import PipelineCache
from graphrag.callbacks.workflow_callbacks import WorkflowCallbacks
from graphrag.config.enums import AsyncType
from graphrag.index.operations.extract_graph.typing import (
    Document,
    EntityExtractStrategy,
    ExtractEntityStrategyType,
)
from graphrag.index.utils.derive_from_rows import derive_from_rows

logger = logging.getLogger(__name__)


DEFAULT_ENTITY_TYPES = ["organization", "person", "geo", "event"]


async def extract_graph(
    text_units: pd.DataFrame,
    callbacks: WorkflowCallbacks,
    cache: PipelineCache,
    text_column: str,
    id_column: str,
    strategy: dict[str, Any] | None,
    async_mode: AsyncType = AsyncType.AsyncIO,
    entity_types=DEFAULT_ENTITY_TYPES,
    num_threads: int = 4,
) -> tuple[pd.DataFrame, pd.DataFrame]:
    """Extract a graph from a piece of text using a language model."""
    logger.debug("entity_extract strategy=%s", strategy)
    if entity_types is None:
        entity_types = DEFAULT_ENTITY_TYPES
    strategy = strategy or {}
    strategy_exec = _load_strategy(
        strategy.get("type", ExtractEntityStrategyType.graph_intelligence)
    )
    strategy_config = {**strategy}

    num_started = 0

    async def run_strategy(row):
        nonlocal num_started
        text = row[text_column]
        id = row[id_column]
        result = await strategy_exec(
            [Document(text=text, id=id)],
            entity_types,
            cache,
            strategy_config,
        )
        num_started += 1
        return [result.entities, result.relationships, result.graph]

    results = await derive_from_rows(
        text_units,
        run_strategy,
        callbacks,
        async_type=async_mode,
        num_threads=num_threads,
        progress_msg="extract graph progress: ",
    )
<<<<<<< HEAD
    logger.info(f'results[-1]:{results[-1]}')
    entity_dfs = []
    relationship_dfs = []
    for result in results:
        if result:
            entity_dfs.append(pd.DataFrame(result[0]))
            relationship_dfs.append(pd.DataFrame(result[1]))
    logger.info(f'entity_dfs[-1]:{entity_dfs[-1]}')
=======

    entity_dfs: list[pd.DataFrame] = []
    relationship_dfs: list[pd.DataFrame] = []
    for result in results:
        if not result:
            continue

        entity_df = pd.DataFrame(result[0])
        if not entity_df.empty:
            entity_dfs.append(entity_df)

        relationship_df = pd.DataFrame(result[1])
        if not relationship_df.empty:
            relationship_dfs.append(relationship_df)

>>>>>>> af7069dd
    entities = _merge_entities(entity_dfs)
    relationships = _merge_relationships(relationship_dfs)

    return (entities, relationships)


def _load_strategy(strategy_type: ExtractEntityStrategyType) -> EntityExtractStrategy:
    """Load strategy method definition."""
    match strategy_type:
        case ExtractEntityStrategyType.graph_intelligence:
            from graphrag.index.operations.extract_graph.graph_intelligence_strategy import (
                run_graph_intelligence,
            )

            return run_graph_intelligence

        case _:
            msg = f"Unknown strategy: {strategy_type}"
            raise ValueError(msg)


def _merge_entities(entity_dfs) -> pd.DataFrame:
    required_columns = {"title", "type", "description", "source_id"}

    valid_dfs = []
    for df in entity_dfs or []:
        if df is None or df.empty:
            continue

        missing_columns = required_columns - set(df.columns)
        if missing_columns:
            logger.warning(
                "Skipping entity DataFrame missing required columns: %s",
                ", ".join(sorted(missing_columns)),
            )
            continue

        valid_dfs.append(df)

    if not valid_dfs:
        return pd.DataFrame(
            columns=["title", "type", "description", "text_unit_ids", "frequency"]
        )

    all_entities = pd.concat(valid_dfs, ignore_index=True)
    return (
        all_entities.groupby(["title", "type"], sort=False)
        .agg(
            description=("description", list),
            text_unit_ids=("source_id", list),
            frequency=("source_id", "count"),
        )
        .reset_index()
    )


def _merge_relationships(relationship_dfs) -> pd.DataFrame:
    required_columns = {"source", "target", "description", "source_id", "weight"}

    valid_dfs = []
    for df in relationship_dfs or []:
        if df is None or df.empty:
            continue

        missing_columns = required_columns - set(df.columns)
        if missing_columns:
            logger.warning(
                "Skipping relationship DataFrame missing required columns: %s",
                ", ".join(sorted(missing_columns)),
            )
            continue

        valid_dfs.append(df)

    if not valid_dfs:
        return pd.DataFrame(
            columns=["source", "target", "description", "text_unit_ids", "weight"]
        )

    all_relationships = pd.concat(valid_dfs, ignore_index=False)
    return (
        all_relationships.groupby(["source", "target"], sort=False)
        .agg(
            description=("description", list),
            text_unit_ids=("source_id", list),
            weight=("weight", "sum"),
        )
        .reset_index()
    )<|MERGE_RESOLUTION|>--- conflicted
+++ resolved
@@ -68,16 +68,6 @@
         num_threads=num_threads,
         progress_msg="extract graph progress: ",
     )
-<<<<<<< HEAD
-    logger.info(f'results[-1]:{results[-1]}')
-    entity_dfs = []
-    relationship_dfs = []
-    for result in results:
-        if result:
-            entity_dfs.append(pd.DataFrame(result[0]))
-            relationship_dfs.append(pd.DataFrame(result[1]))
-    logger.info(f'entity_dfs[-1]:{entity_dfs[-1]}')
-=======
 
     entity_dfs: list[pd.DataFrame] = []
     relationship_dfs: list[pd.DataFrame] = []
@@ -93,7 +83,6 @@
         if not relationship_df.empty:
             relationship_dfs.append(relationship_df)
 
->>>>>>> af7069dd
     entities = _merge_entities(entity_dfs)
     relationships = _merge_relationships(relationship_dfs)
 
